{
  "name": "simple-koa-shopify-auth",
<<<<<<< HEAD
  "version": "2.1.12",
=======
  "version": "2.1.13",
>>>>>>> bd1004fc
  "description": "A better, simplified version of the (no longer supported) @Shopify/koa-shopify-auth middleware library. It removes the use of cookies for sessions (which greatly smooths the auth process), replaces a deprecated API call, and supports v2 of the official @shopify/shopify-api package.",
  "author": "TheSecurityDev",
  "license": "MIT",
  "repository": {
    "type": "git",
    "url": "git+https://github.com/TheSecurityDev/simple-koa-shopify-auth.git"
  },
  "homepage": "https://github.com/TheSecurityDev/simple-koa-shopify-auth#readme",
  "bugs": {
    "url": "https://github.com/TheSecurityDev/simple-koa-shopify-auth/issues"
  },
  "keywords": [
    "shopify",
    "koa",
    "middleware",
    "auth"
  ],
  "main": "lib/index.js",
  "files": [
    "lib",
    "app-bridge"
  ],
  "scripts": {
    "build": "tsc",
    "test": "echo \"Error: no test specified\" && exit 1",
    "prepublish": "npm run build"
  },
  "dependencies": {
    "lru-cache": "^7.17.0"
  },
  "peerDependencies": {
    "@shopify/shopify-api": "^5.0.1"
  },
  "devDependencies": {
    "@types/koa": "^2.13.4",
    "typescript": "^4.8.3"
  }
}<|MERGE_RESOLUTION|>--- conflicted
+++ resolved
@@ -1,10 +1,6 @@
 {
   "name": "simple-koa-shopify-auth",
-<<<<<<< HEAD
-  "version": "2.1.12",
-=======
   "version": "2.1.13",
->>>>>>> bd1004fc
   "description": "A better, simplified version of the (no longer supported) @Shopify/koa-shopify-auth middleware library. It removes the use of cookies for sessions (which greatly smooths the auth process), replaces a deprecated API call, and supports v2 of the official @shopify/shopify-api package.",
   "author": "TheSecurityDev",
   "license": "MIT",
@@ -32,9 +28,7 @@
     "test": "echo \"Error: no test specified\" && exit 1",
     "prepublish": "npm run build"
   },
-  "dependencies": {
-    "lru-cache": "^7.17.0"
-  },
+  "dependencies": {},
   "peerDependencies": {
     "@shopify/shopify-api": "^5.0.1"
   },
