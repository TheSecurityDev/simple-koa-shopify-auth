--- conflicted
+++ resolved
@@ -1,5 +1,6 @@
 import Shopify from "@shopify/shopify-api";
 import { Session } from "@shopify/shopify-api/dist/auth/session";
+import { HttpResponseError } from "@shopify/shopify-api/dist/error";
 import { Context, Next } from "koa";
 import LRUCache from "lru-cache";
 
@@ -47,14 +48,9 @@
         return;
       }
 
-      if (session && session.isActive()) {
-        // There's no need to check the access token by calling the API, because the JWT token expires after 1 minute, so the only way we can be here is if Shopify gave the user a valid JWT token.
-        setTopLevelOAuthCookieValue(ctx, null); // Clear the cookie
+      if (session) {
+        // Verify session is valid
         try {
-<<<<<<< HEAD
-          await next();
-          return;
-=======
           if (session.isActive()) {
             checkSessionOnShopifyAPI(session); // Throws a 401 error if the access token is invalid
             // If we get here, the session is valid
@@ -62,20 +58,21 @@
             await next();
             return;
           }
->>>>>>> bd1004fc
         } catch (err) {
-          // If there's an error handling the request, we will check if it's a 401 http response error, and if so, we will re-authorize
-          // This allows you to throw a 401 error from your app, and have it re-authorize the user
-          const code = err?.code || err?.response?.code;
-          if (code === 401) {
-            // We need to re-authorize
+          if (
+            err instanceof HttpResponseError &&
+            ((err as any)?.code === 401 || err.response?.code === 401) // Shopify API v3+ uses 'response.code' instead of 'code'
+          ) {
+            // Session not valid, we will re-authorize
           } else {
             throw err;
           }
         }
       }
 
-      // ! If we get here then the session was not valid and we need to re-authorize
+      // ! If we get here, either the session is invalid or we need to re-authorize
+
+      // We need to re-authenticate
       if (returnHeader) {
         // Return a header to the client so they can re-authorize
         ctx.response.status = 401;
